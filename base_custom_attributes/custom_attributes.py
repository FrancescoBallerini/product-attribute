# -*- encoding: utf-8 -*-
###############################################################################
#                                                                             #
#   base_attribute.attributes for OpenERP                                        #
#   Copyright (C) 2011 Akretion Benoît GUILLOT <benoit.guillot@akretion.com>  #
#   Copyright (C) 2013 Akretion Raphaël VALYI <raphael.valyi@akretion.com>    #
#                                                                             #
#   This program is free software: you can redistribute it and/or modify      #
#   it under the terms of the GNU Affero General Public License as            #
#   published by the Free Software Foundation, either version 3 of the        #
#   License, or (at your option) any later version.                           #
#                                                                             #
#   This program is distributed in the hope that it will be useful,           #
#   but WITHOUT ANY WARRANTY; without even the implied warranty of            #
#   MERCHANTABILITY or FITNESS FOR A PARTICULAR PURPOSE.  See the             #
#   GNU Affero General Public License for more details.                       #
#                                                                             #
#   You should have received a copy of the GNU Affero General Public License  #
#   along with this program.  If not, see <http://www.gnu.org/licenses/>.     #
#                                                                             #
###############################################################################

from openerp.osv import orm, fields
from openerp.osv.osv import except_osv
from openerp.tools.translate import _
from lxml import etree
from unidecode import unidecode # Debian package python-unidecode


class attribute_option(orm.Model):
    _name = "attribute.option"
    _description = "Attribute Option"
    _order="sequence"

    def _get_model_list(self, cr, uid, context=None):
        model_pool = self.pool.get('ir.model')
        ids = model_pool.search(cr, uid, [], context=context)
        res = model_pool.read(cr, uid, ids, ['model', 'name'], context=context)
        return [(r['model'], r['name']) for r in res]

    _columns = {
        'name': fields.char('Name', size=128, translate=True, required=True),
        'value_ref': fields.reference('Reference', selection=_get_model_list, size=128),
        'attribute_id': fields.many2one('attribute.attribute', 'Product Attribute', required=True),
        'sequence': fields.integer('Sequence'),
    }

    def name_change(self, cr, uid, ids, name, relation_model_id, context=None):
        if relation_model_id:
            warning = {'title': _('Error!'), 'message': _("Use the 'Load Options' button instead to select appropriate model references.")}
            return {"value": {"name": False}, "warning": warning}
        else:
            return True


class attribute_option_wizard(orm.TransientModel):
    _name = "attribute.option.wizard"
    _rec_name = 'attribute_id'

    _columns = {
        'attribute_id': fields.many2one('attribute.attribute', 'Attribute', required=True),
    }

    _defaults = {
        'attribute_id': lambda self, cr, uid, context: context.get('attribute_id', False)
    }

    def validate(self, cr, uid, ids, context=None):
        return True

    def create(self, cr, uid, vals, context=None):
        attr_obj = self.pool.get("attribute.attribute")
        attr = attr_obj.browse(cr, uid, vals['attribute_id'])
        op_ids = [op.id for op in attr.option_ids]
        opt_obj = self.pool.get("attribute.option")
        opt_obj.unlink(cr, uid, op_ids)
        for op_id in (vals.get("option_ids") and vals['option_ids'][0][2] or []):
            model = attr.relation_model_id.model
            name = self.pool.get(model).name_get(cr, uid, [op_id], context)[0][1]
            opt_obj.create(cr, uid, {
                'attribute_id': vals['attribute_id'],
                'name': name,
                'value_ref': "%s,%s" % (attr.relation_model_id.model, op_id)
            })
        res = super(attribute_option_wizard, self).create(cr, uid, vals, context)
        return res

    def fields_view_get(self, cr, uid, view_id=None, view_type='form', context=None, toolbar=False, submenu=False):
        res = super(attribute_option_wizard, self).fields_view_get(cr, uid, view_id, view_type, context, toolbar, submenu)
        if view_type == 'form' and context and context.get("attribute_id"):
            attr_obj = self.pool.get("attribute.attribute")
            model_id = attr_obj.read(cr, uid, [context.get("attribute_id")], ['relation_model_id'])[0]['relation_model_id'][0]
            relation = self.pool.get("ir.model").read(cr, uid, [model_id], ["model"])[0]["model"]
            res['fields'].update({'option_ids': {
                            'domain': [],
                            'string': "Options",
                            'type': 'many2many',
                            'relation': relation,
                            'required': True,
                            }
                        })
            eview = etree.fromstring(res['arch'])
            options = etree.Element('field', name='option_ids', colspan='6')
            placeholder = eview.xpath("//separator[@string='options_placeholder']")[0]
            placeholder.getparent().replace(placeholder, options)
            res['arch'] = etree.tostring(eview, pretty_print=True)
        return res


class attribute_attribute(orm.Model):
    _name = "attribute.attribute"
    _description = "Attribute"
    _inherits = {'ir.model.fields': 'field_id'}

    def _build_attribute_field(self, cr, uid, page, attribute, context=None):
        parent = etree.SubElement(page, 'group', colspan="2", col="4")
        kwargs = {'name': "%s" % attribute.name}
        if attribute.ttype in ['many2many', 'text']:
            parent = etree.SubElement(parent, 'group', colspan="2", col="4")
            sep = etree.SubElement(parent,
                                   'separator',
                                    string="%s" % attribute.field_description,
                                    colspan="4")  
        
            kwargs['nolabel'] = "1"
        if attribute.ttype in ['many2one', 'many2many']:
            if attribute.relation_model_id:
                if attribute.domain:
                    kwargs['domain'] = attribute.domain
                else:
                    ids = [op.value_ref.id for op in attribute.option_ids]
                    kwargs['domain'] = "[('id', 'in', %s)]" % ids
            else:
                kwargs['domain'] = "[('attribute_id', '=', %s)]" % attribute.attribute_id.id
<<<<<<< HEAD
        kwargs['context'] = "{'default_attribute_id': %s}" % attribute.attribute_id.id
=======
        kwargs['required'] = str(attribute.required or
                                 attribute.required_on_views)
>>>>>>> cd71fd82
        field = etree.SubElement(parent, 'field', **kwargs)
        orm.setup_modifiers(field, self.fields_get(cr, uid, attribute.name, context))
        return parent

    def _build_attributes_notebook(self, cr, uid, attribute_group_ids, context=None):
        notebook = etree.Element('notebook', name="attributes_notebook", colspan="4")
        toupdate_fields = []
        grp_obj = self.pool.get('attribute.group')
        for group in grp_obj.browse(cr, uid, attribute_group_ids, context=context):
            page = etree.SubElement(notebook, 'page', string=group.name.capitalize())
            for attribute in group.attribute_ids:
                if attribute.name not in toupdate_fields:
                    toupdate_fields.append(attribute.name)
                    self._build_attribute_field(cr, uid, page, attribute, context=context)
        return notebook, toupdate_fields

    def relation_model_id_change(self, cr, uid, ids, relation_model_id, option_ids, context=None):
        "removed selected options as they would be inconsistent" 
        return {'value': {'option_ids': [(2, i[1]) for i in option_ids]}}

    def button_add_options(self, cr, uid, ids, context=None):
        return {
            'context': "{'attribute_id': %s}" % (ids[0]),
            'name': _('Options Wizard'),
            'view_type': 'form',
            'view_mode': 'form',
            'res_model': 'attribute.option.wizard',
            'type': 'ir.actions.act_window',
            'target': 'new',
        }

    _columns = {
        'field_id': fields.many2one('ir.model.fields', 'Ir Model Fields', required=True, ondelete="cascade"),
        'attribute_type': fields.selection([('char','Char'),
                                            ('text','Text'),
                                            ('select','Select'),
                                            ('multiselect','Multiselect'),
                                            ('boolean','Boolean'),
                                            ('integer','Integer'),
                                            ('date','Date'),
                                            ('datetime','Datetime'),
                                            ('binary','Binary'),
                                            ('float','Float')],
                                           'Type', required=True),
        'serialized': fields.boolean('Field serialized',
                                     help="If serialized, the field will be stocked in the serialized field: "
                                     "attribute_custom_tmpl or attribute_custom_variant depending on the field based_on"),
        'option_ids': fields.one2many('attribute.option', 'attribute_id', 'Attribute Options'),
        'create_date': fields.datetime('Created date', readonly=True),
        'relation_model_id': fields.many2one('ir.model', 'Model'),
        'required_on_views': fields.boolean(
            'Required (on views)',
            help="If activated, the attribute will be mandatory on the views, "
                 "but not in the database"),
        }

    def create(self, cr, uid, vals, context=None):
        if vals.get('relation_model_id'):
            relation = self.pool.get('ir.model').read(cr, uid,
            [vals.get('relation_model_id')], ['model'])[0]['model']
        else:
            relation = 'attribute.option'

        if vals['attribute_type'] == 'select':
            vals['ttype'] = 'many2one'
            vals['relation'] = relation
        elif vals['attribute_type'] == 'multiselect':
            vals['ttype'] = 'many2many'
            vals['relation'] = relation
            vals['serialized'] = True
        else:
            vals['ttype'] = vals['attribute_type']

        if vals.get('serialized'):
            field_obj = self.pool.get('ir.model.fields')
            serialized_ids = field_obj.search(cr, uid,
            [('ttype', '=', 'serialized'), ('model_id', '=', vals['model_id']),
            ('name', '=', 'x_custom_json_attrs')], context=context)
            if serialized_ids:
                vals['serialization_field_id'] = serialized_ids[0]
            else:
                f_vals = {
                    'name': u'x_custom_json_attrs',
                    'field_description': u'Serialized JSON Attributes', 
                    'ttype': 'serialized',
                    'model_id': vals['model_id'],
                }
                vals['serialization_field_id'] = field_obj.create(cr, uid, f_vals, {'manual': True})
        vals['state'] = 'manual'
        return super(attribute_attribute, self).create(cr, uid, vals, context)

    def onchange_field_description(self, cr, uid, ids, field_description, name, create_date, context=None):
        name = name or u'x_'
        if field_description and not create_date:
            name = unidecode(u'x_%s' % field_description.replace(' ', '_').lower())
        return  {'value' : {'name' : name}}

    def onchange_name(self, cr, uid, ids, name, context=None):
        res = {}
        if not name.startswith('x_'):
            name = u'x_%s' % name
        else:
            name = u'%s' % name
        res = {'value' : {'name' : unidecode(name)}}

        #FILTER ON MODEL
        model_domain = []
        model_name = context.get('force_model')
        if not model_name:
            model_id = context.get('default_model_id')
            if model_id:
                model = self.pool['ir.model'].browse(cr, uid, model_id, context=context)
                model_name = model.model
        if model_name:
            model_obj = self.pool[model_name]
            allowed_model = [x for x in model_obj._inherits] + [model_name]
            res['domain'] = {'model_id': [['model', 'in', allowed_model]]}

        return res

    def _get_default_model(self, cr, uid, context=None):
        if context and context.get('force_model'):
            model_id = self.pool['ir.model'].search(cr, uid, [
                    ['model', '=', context['force_model']]
                    ], context=context)
            if model_id:
                return model_id[0]
        return None

    _defaults = {
        'model_id': _get_default_model
    }


class attribute_group(orm.Model):
    _name= "attribute.group"
    _description = "Attribute Group"
    _order="sequence"

    _columns = {
        'name': fields.char('Name', size=128, required=True, translate=True),
        'sequence': fields.integer('Sequence'),
        'attribute_set_id': fields.many2one('attribute.set', 'Attribute Set'),
        'attribute_ids': fields.one2many('attribute.location', 'attribute_group_id', 'Attributes'),
        'model_id': fields.many2one('ir.model', 'Model', required=True),
    }

    def create(self, cr, uid, vals, context=None):
        for attribute in vals.get('attribute_ids', []):
            if vals.get('attribute_set_id') and attribute[2] and not attribute[2].get('attribute_set_id'):
                attribute[2]['attribute_set_id'] = vals['attribute_set_id']
        return super(attribute_group, self).create(cr, uid, vals, context)

    def _get_default_model(self, cr, uid, context=None):
        if context and context.get('force_model'):
            model_id = self.pool['ir.model'].search(cr, uid, [
                    ['model', '=', context['force_model']]
                    ], context=context)
            if model_id:
                return model_id[0]
        return None

    _defaults = {
        'model_id': _get_default_model
    }


class attribute_set(orm.Model):
    _name = "attribute.set"
    _description = "Attribute Set"
    _columns = {
        'name': fields.char('Name', size=128, required=True, translate=True),
        'attribute_group_ids': fields.one2many('attribute.group', 'attribute_set_id', 'Attribute Groups'),
        'model_id': fields.many2one('ir.model', 'Model', required=True),
        }

    def _get_default_model(self, cr, uid, context=None):
        if context and context.get('force_model'):
            model_id = self.pool['ir.model'].search(cr, uid, [
                    ['model', '=', context['force_model']]
                    ], context=context)
            if model_id:
                return model_id[0]
        return None

    _defaults = {
        'model_id': _get_default_model
    }

class attribute_location(orm.Model):
    _name = "attribute.location"
    _description = "Attribute Location"
    _order="sequence"
    _inherits = {'attribute.attribute': 'attribute_id'}


    def _get_attribute_loc_from_group(self, cr, uid, ids, context=None):
        return self.pool.get('attribute.location').search(cr, uid, [('attribute_group_id', 'in', ids)], context=context)

    _columns = {
        'attribute_id': fields.many2one('attribute.attribute', 'Attribute', required=True, ondelete="cascade"),
        'attribute_set_id': fields.related('attribute_group_id', 'attribute_set_id', type='many2one', relation='attribute.set', string='Attribute Set', readonly=True,
store={
            'attribute.group': (_get_attribute_loc_from_group, ['attribute_set_id'], 10),
        }),
        'attribute_group_id': fields.many2one('attribute.group', 'Attribute Group', required=True),
        'sequence': fields.integer('Sequence'),
        }<|MERGE_RESOLUTION|>--- conflicted
+++ resolved
@@ -132,12 +132,9 @@
                     kwargs['domain'] = "[('id', 'in', %s)]" % ids
             else:
                 kwargs['domain'] = "[('attribute_id', '=', %s)]" % attribute.attribute_id.id
-<<<<<<< HEAD
         kwargs['context'] = "{'default_attribute_id': %s}" % attribute.attribute_id.id
-=======
         kwargs['required'] = str(attribute.required or
                                  attribute.required_on_views)
->>>>>>> cd71fd82
         field = etree.SubElement(parent, 'field', **kwargs)
         orm.setup_modifiers(field, self.fields_get(cr, uid, attribute.name, context))
         return parent
