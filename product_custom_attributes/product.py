--- conflicted
+++ resolved
@@ -86,20 +86,12 @@
     def _build_attribute_field(self, cr, uid, page, attribute, context=None):
         parent = etree.SubElement(page, 'group', colspan="2", col="4")
         kwargs = {'name': "%s" % attribute.name}
-<<<<<<< HEAD
-        if attribute.ttype == 'many2many':
-            parent = etree.SubElement(page, 'group', colspan="2", col="4")
-            #FIXME the following isn't displayed in v7:
-            sep = etree.SubElement(parent, 'separator',
-                                    string="%s" % attribute.field_description, colspan="4")
-=======
         if attribute.ttype in ['many2many', 'text']:
             parent = etree.SubElement(parent, 'group', colspan="2", col="4")
             sep = etree.SubElement(parent,
                                    'separator',
                                     string="%s" % attribute.field_description,
                                     colspan="4")
->>>>>>> 5254cfe6
             kwargs['nolabel'] = "1"
         if attribute.ttype in ['many2one', 'many2many']:
             if attribute.relation_model_id:
