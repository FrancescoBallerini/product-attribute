# -*- encoding: utf-8 -*-
###############################################################################
#                                                                             #
#   product_custom_attributes for OpenERP                                      #
#   Copyright (C) 2011 Akretion Benoît GUILLOT <benoit.guillot@akretion.com>  #
#                                                                             #
#   This program is free software: you can redistribute it and/or modify      #
#   it under the terms of the GNU Affero General Public License as            #
#   published by the Free Software Foundation, either version 3 of the        #
#   License, or (at your option) any later version.                           #
#                                                                             #
#   This program is distributed in the hope that it will be useful,           #
#   but WITHOUT ANY WARRANTY; without even the implied warranty of            #
#   MERCHANTABILITY or FITNESS FOR A PARTICULAR PURPOSE.  See the             #
#   GNU Affero General Public License for more details.                       #
#                                                                             #
#   You should have received a copy of the GNU Affero General Public License  #
#   along with this program.  If not, see <http://www.gnu.org/licenses/>.     #
#                                                                             #
###############################################################################

from openerp.osv.orm import Model
from openerp.osv import fields
from openerp.osv.osv import except_osv
from openerp.osv.orm import setup_modifiers
from tools.translate import _
from lxml import etree


class product_product(Model):

    _inherit = "product.product"

    def _attr_grp_ids(self, cr, uid, ids, field_names, arg=None, context=None):
        res = {}
        for i in ids:
            set_id = self.read(cr, uid, [i], fields=['attribute_set_id'],
                     context=context)[0]['attribute_set_id']
            if not set_id:
                raise except_osv(_('User Error'), _('Please choose \
                an attribute set before opening the product attributes'))
            res[i] = self.pool.get('attribute.group').search(cr, uid,
                      [('attribute_set_id', '=', set_id[0])])
        return res

    _columns = {
        'attribute_set_id': fields.many2one('attribute.set', 'Attribute Set'),
        'attribute_group_ids': fields.function(_attr_grp_ids, type='one2many',
        relation='attribute.group', string='Groups')
    }

    def _fix_size_bug(self, cr, uid, result, context=None):
    #When created a field text dynamicaly, its size is limited to 64 in the view.
    #The bug is fixed but not merged
    #https://code.launchpad.net/~openerp-dev/openerp-web/6.1-opw-579462-cpa/+merge/128003
    #TO remove when the fix will be merged
        for field in result['fields']:
            if result['fields'][field]['type'] == 'text':
                if 'size' in result['fields'][field]: del result['fields'][field]['size']
        return result

    def open_attributes(self, cr, uid, ids, context=None):
        ir_model_data_obj = self.pool.get('ir.model.data')
        ir_model_data_id = ir_model_data_obj.search(cr, uid, [['model', '=', 'ir.ui.view'], ['name', '=', 'product_attributes_form_view']], context=context)
        if ir_model_data_id:
            res_id = ir_model_data_obj.read(cr, uid, ir_model_data_id, fields=['res_id'])[0]['res_id']
        grp_ids = self._attr_grp_ids(cr, uid, [ids[0]], [], None, context)[ids[0]]
        ctx = {'open_attributes': True, 'attribute_group_ids': grp_ids}

        return {
            'name': 'Product Attributes',
            'view_type': 'form',
            'view_mode': 'form',
            'view_id': [res_id],
            'res_model': self._name,
            'context': ctx,
            'type': 'ir.actions.act_window',
            'nodestroy': True,
            'target': 'new',
            'res_id': ids and ids[0] or False,
        }

    def save_and_close_product_attributes(self, cr, uid, ids, context=None):
        return {'type': 'ir.actions.act_window_close'}

<<<<<<< HEAD
    def _build_attribute_field(self, cr, uid, page, attribute, context=None):
        parent = page
        kwargs = {'name': "%s" % attribute.name}
        if attribute.ttype == 'many2many':
            parent = etree.SubElement(page, 'group', colspan="2", col="4")
            #FIXME the following isn't displayed in v7:
            sep = etree.SubElement(parent, 'separator',
                                    string="%s" % attribute.field_description, colspan="4")
            kwargs['nolabel'] = "1"
        if attribute.ttype in ['many2one', 'many2many']:
            if attribute.relation_model_id:
                if attribute.domain:
                    kwargs['domain'] = attribute.domain
                else:
                    ids = [op.value_ref.id for op in attribute.option_ids]
                    kwargs['domain'] = "[('id', 'in', %s)]" % ids
            else:
                kwargs['domain'] = "[('attribute_id', '=', %s)]" % attribute.attribute_id.id
        field = etree.SubElement(parent, 'field', **kwargs)
        setup_modifiers(field, self.fields_get(cr, uid, attribute.name, context))
        return parent

    def _build_attributes_notebook(self, cr, uid, attribute_group_ids, context=None):
        notebook = etree.Element('notebook', name="attributes_notebook", colspan="4")
        toupdate_fields = []
        grp_obj = self.pool.get('attribute.group')
        for group in grp_obj.browse(cr, uid, attribute_group_ids, context=context):
            page = etree.SubElement(notebook, 'page', string=group.name.capitalize())
            for attribute in group.attribute_ids:
                if attribute.name not in toupdate_fields:
                    toupdate_fields.append(attribute.name)
                    self._build_attribute_field(cr, uid, page, attribute, context=context)
        return notebook, toupdate_fields

=======
>>>>>>> 7b06ba1d
    def fields_view_get(self, cr, uid, view_id=None, view_type='form', context=None, toolbar=False, submenu=False):
        if context is None:
            context = {}
        result = super(product_product, self).fields_view_get(cr, uid, view_id,view_type,context,toolbar=toolbar, submenu=submenu)
        if view_type == 'form' and context.get('attribute_group_ids'):
            eview = etree.fromstring(result['arch'])
            #hide button under the name
            button = eview.xpath("//button[@name='open_attributes']")
            if button:
                button = button[0]
                button.getparent().remove(button)
            attributes_notebook, toupdate_fields = self.pool.get('custom.attribute')._build_attributes_notebook(cr, uid, context['attribute_group_ids'], context=context)
            result['fields'].update(self.fields_get(cr, uid, toupdate_fields, context))
            if context.get('open_attributes'):
                placeholder = eview.xpath("//separator[@string='attributes_placeholder']")[0]
                placeholder.getparent().replace(placeholder, attributes_notebook)
            elif context.get('open_product_by_attribute_set'):
                main_page = etree.Element('page', string=_('Custom Attributes'))
                main_page.append(attributes_notebook)
                info_page = eview.xpath("//page[@string='%s']" % (_('Information'),))[0]
                info_page.addnext(main_page)
            result['arch'] = etree.tostring(eview, pretty_print=True)
            result = self._fix_size_bug(cr, uid, result, context=context)
        return result<|MERGE_RESOLUTION|>--- conflicted
+++ resolved
@@ -83,7 +83,6 @@
     def save_and_close_product_attributes(self, cr, uid, ids, context=None):
         return {'type': 'ir.actions.act_window_close'}
 
-<<<<<<< HEAD
     def _build_attribute_field(self, cr, uid, page, attribute, context=None):
         parent = page
         kwargs = {'name': "%s" % attribute.name}
@@ -118,8 +117,6 @@
                     self._build_attribute_field(cr, uid, page, attribute, context=context)
         return notebook, toupdate_fields
 
-=======
->>>>>>> 7b06ba1d
     def fields_view_get(self, cr, uid, view_id=None, view_type='form', context=None, toolbar=False, submenu=False):
         if context is None:
             context = {}
